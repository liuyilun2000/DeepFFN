import os
os.environ["TOKENIZERS_PARALLELISM"] = "false"

import argparse
import copy
import json
import math
import re
import sys
from os.path import join
from pathlib import Path
from typing import List, Optional, Union, Dict
from multiprocessing import cpu_count

import torch
import torch.distributed as dist
import torch.nn as nn
import torch.nn.functional as F
from torch.nn import Sequential

from tqdm import tqdm
from datasets import load_dataset, Dataset

import transformers
from transformers import (
    Trainer,
    AutoConfig,
    AutoModel,
    AutoModelForCausalLM,
    AutoProcessor,
    AutoTokenizer,
)

from DroppedLLaMA.configuration_llama import DroppedLlamaConfig
from DroppedLLaMA.modeling_llama import (
    DroppedLlamaModel,
    DroppedLlamaForCausalLM
)

AutoConfig.register("dropped-llama", DroppedLlamaConfig)
AutoModel.register(DroppedLlamaConfig, DroppedLlamaModel)
AutoModelForCausalLM.register(DroppedLlamaConfig, DroppedLlamaForCausalLM)


from utils import *


def create_splits(dataset_name: str, cache_dir: str, val_size: int = 10000):
    print(f"Loading dataset {dataset_name}...")
    
    splits_cache_dir = os.path.join(cache_dir, "splits")
    train_cache_path = os.path.join(splits_cache_dir, "train")
    val_cache_path = os.path.join(splits_cache_dir, "validation")

    if os.path.exists(train_cache_path) and os.path.exists(val_cache_path):
        print("Loading splits from cache...")
        try:
            train_dataset = Dataset.load_from_disk(train_cache_path)
            val_dataset = Dataset.load_from_disk(val_cache_path)
            print(f"Loaded cached splits - Training: {len(train_dataset)}, Validation: {len(val_dataset)}")
            return train_dataset, val_dataset
        except Exception as e:
            print(f"Failed to load cached splits: {e}")
            print("Falling back to creating new splits...")

    print(f"Creating new validation split with {val_size} examples...")
    
    full_dataset = load_dataset(
        dataset_name,
        split="train",
        streaming=False,
        cache_dir=cache_dir
    )
    
    full_dataset = full_dataset.shuffle(seed=42)
    splits = full_dataset.train_test_split(
        test_size=val_size,
        shuffle=False
    )
    
    train_dataset = splits['train']
    val_dataset = splits['test']

    print("Saving splits to cache...")
    os.makedirs(splits_cache_dir, exist_ok=True)
    train_dataset.save_to_disk(train_cache_path)
    val_dataset.save_to_disk(val_cache_path)
    
    print(f"Created splits - Training: {len(train_dataset)}, Validation: {len(val_dataset)}")
    return train_dataset, val_dataset

def preprocess_and_cache_dataset(
    dataset: Dataset,
    cache_dir: str,
    split_name: str,
    preprocess_fn,
    num_proc: int = None,
    force_reprocess: bool = False
):
    """Preprocess dataset with multiprocessing and caching support."""
    os.makedirs(cache_dir, exist_ok=True)
    cache_path = os.path.join(cache_dir, f"processed_{split_name}")
    
    if not force_reprocess and os.path.exists(cache_path):
        print(f"Loading preprocessed {split_name} dataset from cache...")
        try:
            return Dataset.load_from_disk(cache_path)
        except Exception as e:
            print(f"Failed to load cache: {e}")
            print("Falling back to preprocessing...")
    
    if num_proc is None:
        num_proc = max(1, int(cpu_count()))
    
    print(f"Preprocessing {split_name} dataset using {num_proc} processes...")
    processed_dataset = dataset.map(
        preprocess_fn,
        batched=True,
        remove_columns=dataset.column_names,
        num_proc=num_proc,
        desc=f"Preprocessing {split_name} split"
    )
    
    print(f"Saving preprocessed {split_name} dataset to cache...")
    processed_dataset.save_to_disk(cache_path)
    
    return processed_dataset

def custom_data_collator(features):
    """Collate examples into batches."""
    return {
        'input_ids': torch.stack([torch.tensor(f['input_ids']) for f in features]),
        'attention_mask': torch.stack([torch.tensor(f['attention_mask']) for f in features]),
        'labels': torch.stack([torch.tensor(f['labels']) for f in features])
    }


class DroppedLlamaTrainer(Trainer):
    def __init__(self, *args, **kwargs):
        super().__init__(*args, **kwargs)
        # Store gate values for each step
        self.gate_logs = []
        self.log_save_steps = 100
        # Create log directory if it doesn't exist
        os.makedirs(self.args.output_dir, exist_ok=True)
        self.log_file = os.path.join(self.args.output_dir, "gate_logs.jsonl")
        
    def compute_loss(self, model, inputs, return_outputs=False, **kwargs):
        outputs = model(**inputs)        
        # Get loss
        loss = outputs.loss if isinstance(outputs, dict) else outputs[0]
        aux_loss = outputs.aux_loss if hasattr(outputs, "aux_loss") else None
        
        # Log gate values and losses
        log_stats = {
            "step": self.state.global_step,
            "main_loss": loss.item(),
        }

        if aux_loss is not None:
            log_stats["aux_loss"] = aux_loss.item()
            
        if hasattr(outputs, "router_logits") and outputs.router_logits is not None:
            # Stack gate values: [batch_size, num_layers, 1]
            gate_values = torch.stack(outputs.router_logits, dim=1)
            
            # Add gate statistics to log_stats
            log_stats.update({
                "gate_mean": gate_values.mean().item(),
                "gate_std": gate_values.std().item(),
                "total_open_gates": gate_values.sum(dim=1).mean().item(),  # Average number of open gates
            })
            
            # Log to tensorboard if available
            if self.state.global_step % self.args.logging_steps == 0:
                self.log({
                    "loss/main": round(log_stats["main_loss"], 4),
                    "loss/aux": round(log_stats["aux_loss"], 4) if aux_loss is not None else 0,
                    "gate/mean": round(log_stats["gate_mean"], 4),
                    "gate/std": round(log_stats["gate_std"], 4),
                    "gate/total_open": round(log_stats["total_open_gates"], 4)
                })
            
        self.gate_logs.append(log_stats)

        # Write to file periodically
        if self.state.global_step % self.log_save_steps == 0:
            self._write_logs_to_file()

        if return_outputs:
            return loss, outputs
        return loss
    
    def _write_logs_to_file(self):
        """Write accumulated logs to file"""
        if dist.is_initialized() and dist.get_rank() != 0:
            return  # Only write logs from main process
            
        try:
            # Write all new logs
            with open(self.log_file, 'a') as f:
                while self.gate_logs:
                    log_entry = self.gate_logs.pop(0)  # Get and remove first entry
                    f.write(json.dumps(log_entry) + '\n')
                f.flush()  # Ensure it's written to disk
        except Exception as e:
            print(f"Warning: Failed to write logs to file: {e}")
            # Keep the logs in memory if we couldn't write them
            pass
    
    def save_gate_logs(self, output_dir: str):
        """Final save of any remaining logs"""
        self._write_logs_to_file()




def train(
    # Model/data params
    model_dir: str,
    dataset_name: str = "openwebtext",
    output_dir: str = "./output",
    #dataset_cache_dir: str = "./dataset/Skylion007",
    preprocessing_cache_dir: str = "../mapped_datasets",
    # Training hyperparams
    per_device_batch_size: int = 16,
    gradient_accumulation_steps: int = 4,
    num_epochs: int = 1,
    learning_rate: float = 1e-3,
    weight_decay: float = 0.01,
    warmup_steps: int = 20,
    val_size: int = 10000,
    eval_steps: int = 200,
    save_steps: int = 200,
    max_length: int = 1024,
    # Wandb params
    wandb_project: str = "dropped-ffn",
    wandb_run_name: str = "test",
    # Additional params
    seed: int = 42,
    bf16: bool = True,
    num_workers: int = 32,
    resume_from_checkpoint: str = None, 
):
    # Initialize DDP
    local_rank = int(os.environ.get("LOCAL_RANK", -1))
    world_size = int(os.environ.get("WORLD_SIZE", 1))
    
    if local_rank != -1:
        torch.cuda.set_device(local_rank)
        device = torch.device("cuda", local_rank)
        torch.distributed.init_process_group(
            backend="nccl",
            init_method="env://"
        )
    # Load model and tokenizer
    print(f"Rank {local_rank} / {world_size} : {torch.cuda.mem_get_info()}")
    config = DroppedLlamaConfig.from_pretrained(model_dir)
    model = DroppedLlamaForCausalLM.from_pretrained(
        model_dir,
        config=config,
        torch_dtype=torch.bfloat16 if bf16 else torch.float32,
        #device_map='cuda'
    )
    model.config.use_cache = False
    
    if world_size > 1 and local_rank != -1:
        model = model.to(device)
        model = torch.nn.parallel.DistributedDataParallel(
            model,
            device_ids=[local_rank],
            output_device=local_rank,
            find_unused_parameters=False  # Important for performance
        )

    tokenizer = AutoTokenizer.from_pretrained(model_dir)
    tokenizer.pad_token = tokenizer.eos_token

    # Handle checkpoint resuming
    if resume_from_checkpoint:
        checkpoint_path = os.path.join(output_dir, resume_from_checkpoint)
        if os.path.isdir(checkpoint_path):
            print(f"Loading checkpoint from directory: {checkpoint_path}")
            model = DroppedLlamaForCausalLM.from_pretrained(
                checkpoint_path,
                config=config,
                torch_dtype=torch.bfloat16 if bf16 else torch.float32,
                device_map='cuda'
            )

    # Prepare dataset splits
    dataset = load_dataset("openwebtext", num_proc=num_workers)
    split_dataset = dataset["train"].train_test_split(test_size=0.0005, seed=2357, shuffle=True)
    print(split_dataset)
    split_dataset['val'] = split_dataset.pop('test') 
    
    train_dataset = split_dataset["train"]
    val_dataset = split_dataset["val"]
    '''
    dataset_cache = os.path.join(dataset_cache_dir, dataset_name)
    train_dataset, val_dataset = create_splits(
        #dataset_name=dataset_name,
        #cache_dir=dataset_cache,
        dataset,
        val_size=val_size
    )
    '''    
    # Preprocess datasets with caching
    preprocessing_cache = os.path.join(preprocessing_cache_dir, dataset_name)
    
    def preprocess_function(examples):
        outputs = tokenizer(
            examples['text'],
            truncation=True,
            max_length=max_length,
            padding=True,
            return_tensors=None
        )
        return {
            'input_ids': outputs['input_ids'],
            'attention_mask': outputs['attention_mask'],
            'labels': outputs['input_ids'].copy(),
        }
    
    train_dataset = preprocess_and_cache_dataset(
        dataset=train_dataset,
        cache_dir=preprocessing_cache,
        split_name="train",
        preprocess_fn=preprocess_function,
        num_proc=num_workers
    )

    val_dataset = preprocess_and_cache_dataset(
        dataset=val_dataset,
        cache_dir=preprocessing_cache,
        split_name="val",
        preprocess_fn=preprocess_function,
        num_proc=num_workers
    )

    # Calculate steps
    total_examples = len(train_dataset)
    examples_per_step = per_device_batch_size * gradient_accumulation_steps * world_size
    max_steps = int((total_examples * num_epochs) // examples_per_step)

    # Print training info only from main process
    if local_rank <= 0:  # Main process
        print(f"\n=== Training Configuration ===")
        print(f"World size (num GPUs): {world_size}")
        print(f"Per device batch size: {per_device_batch_size}")
        print(f"Gradient accumulation steps: {gradient_accumulation_steps}")
        print(f"Total batch size per step: {examples_per_step}")
        print(f"Total examples: {total_examples}")
        print(f"Number of epochs: {num_epochs}")
        print(f"Max steps: {max_steps} | not used in trainer")
        print("============================\n")
    
    # Prepare training arguments
    training_args = transformers.TrainingArguments(
        output_dir=output_dir,
        #max_steps=max_steps,
        num_train_epochs=num_epochs, 
        per_device_train_batch_size=per_device_batch_size,
        per_device_eval_batch_size=per_device_batch_size,
        gradient_accumulation_steps=gradient_accumulation_steps,
        
        # Add DDP-specific arguments
        local_rank=local_rank,
        ddp_backend="nccl",
        dataloader_pin_memory=True,  # Important for performance
        
        learning_rate=learning_rate,
        weight_decay=weight_decay,
        warmup_steps=warmup_steps,
        
        logging_dir=os.path.join(output_dir, "logs"),
        logging_steps=10,
        
        eval_steps=eval_steps,
        eval_strategy="steps",
        eval_on_start=True,
        save_steps=save_steps,
        save_strategy="steps",
        save_total_limit=2,
        
        load_best_model_at_end=True,
        metric_for_best_model="eval_loss",
        greater_is_better=False,
        
        remove_unused_columns=False,
        bf16=bf16,
        dataloader_num_workers=num_workers,
        group_by_length=False,
        
        report_to="wandb" if wandb_project else None,
        run_name=wandb_run_name,
    )

    trainer = DroppedLlamaTrainer(
        model=model,
        args=training_args,
        train_dataset=train_dataset,
        eval_dataset=val_dataset,
        data_collator=custom_data_collator,
    )
    

    if torch.__version__ >= "2" and sys.platform != "win32":
        model = torch.compile(model)
    
    trainer_output = trainer.train(resume_from_checkpoint=resume_from_checkpoint)
    if local_rank <= 0:
<<<<<<< HEAD
        if hasattr(model, 'module'):
            # If model is wrapped in DDP
            model.module.save_pretrained(os.path.join(output_dir, "final_model"))
        else:
            model.save_pretrained(os.path.join(output_dir, "final_model"))
=======
        model.save_pretrained(os.path.join(output_dir, "final_model"))
        trainer.save_gate_logs(output_dir)
>>>>>>> ac52d9f6
    
    return trainer_output

def main():
    parser = argparse.ArgumentParser(description="Train DroppedFFN model")
    parser.add_argument("--model-dir", type=str, required=True,
                      help="Directory containing the initialized model")
    parser.add_argument("--dataset-name", type=str, default="roneneldan/TinyStories",
                      help="Dataset name")
    #parser.add_argument("--dataset-config", type=str, default="zyda_crossdeduped-filtered",
    #                  help="Dataset configuration")
    parser.add_argument("--output-dir", type=str, required=True, default="./output",
                      help="Output directory")
    parser.add_argument("--epochs", type=int, default=1,
                      help="Number of epochs")
    parser.add_argument("--lr", type=float, default=1e-3,
                      help="Learning rate")
    parser.add_argument("--wandb-project", type=str, default="dropped-ffn",
                      help="Weights & Biases project name")
    parser.add_argument("--wandb-run", type=str, default=None,
                      help="Weights & Biases run name")
    parser.add_argument("--bf16", action="store_true",
                      help="Use bfloat16 precision")
    parser.add_argument("--resume_from_checkpoint", type=str, default=None,
                      help="Resume from checkpoint")
    parser.add_argument("--per_device_batch_size", type=int, default=16,
                      help="Per device batch size")
    parser.add_argument("--gradient_accumulation_steps", type=int, default=4,
                      help="Number of gradient accumulation steps")
    args = parser.parse_args()
    
    train(
        model_dir=args.model_dir,
        output_dir=args.output_dir,
        per_device_batch_size=args.per_device_batch_size,
        gradient_accumulation_steps=args.gradient_accumulation_steps,
        num_epochs=args.epochs,
        learning_rate=args.lr,
        wandb_project=args.wandb_project,
        wandb_run_name=args.wandb_run,
        bf16=args.bf16,
        resume_from_checkpoint=args.resume_from_checkpoint
    )

if __name__ == "__main__":
    main()<|MERGE_RESOLUTION|>--- conflicted
+++ resolved
@@ -410,16 +410,7 @@
     
     trainer_output = trainer.train(resume_from_checkpoint=resume_from_checkpoint)
     if local_rank <= 0:
-<<<<<<< HEAD
-        if hasattr(model, 'module'):
-            # If model is wrapped in DDP
-            model.module.save_pretrained(os.path.join(output_dir, "final_model"))
-        else:
-            model.save_pretrained(os.path.join(output_dir, "final_model"))
-=======
         model.save_pretrained(os.path.join(output_dir, "final_model"))
-        trainer.save_gate_logs(output_dir)
->>>>>>> ac52d9f6
     
     return trainer_output
 
